{
    "name": "orma",
<<<<<<< HEAD
    "version": "1.0.194",
=======
    "version": "1.0.195",
>>>>>>> 5c7528db
    "description": "A declarative relational syncronous orm",
    "main": "build/index.js",
    "scripts": {
        "build": "node --max-old-space-size=4096 node_modules/typescript/bin/tsc",
        "bump": "npm version patch --no-git-tag-version && git add package*.json",
        "deploy": "node -e \"require('./.github/deploy.js').deploy()\"",
        "test": "mocha --package package.json",
        "nt": "nodemon --exec npm run test",
        "coverage": "nodemon --exec nyc --reporter html npm run test"
    },
    "repository": {
        "type": "git",
        "url": "git+https://github.com/mendeljacks/orma.git"
    },
    "author": "",
    "license": "MIT",
    "keywords": [
        "orm",
        "database",
        "mysql",
        "postgresql",
        "declarative"
    ],
    "bugs": {
        "url": "https://github.com/mendeljacks/orma/issues"
    },
    "homepage": "https://github.com/mendeljacks/orma#readme",
    "contributors": [
        {
            "name": "Mendel Jacks",
            "email": "mendeljacks@gmail.com",
            "url": "http://mendeljacks.com"
        },
        {
            "name": "Daniel Jacks",
            "email": "danielchaimjacks@gmail.com"
        }
    ],
    "devDependencies": {
        "@jsdevtools/npm-publish": "^1.4.3",
        "@types/chai": "^4.3.3",
        "@types/mocha": "^9.1.1",
        "@types/node": "^18.7.15",
        "@types/sqlstring": "^2.3.0",
        "ajv": "^8.11.0",
        "chai": "^4.3.6",
        "mocha": "^10.0.0",
        "nyc": "^15.1.0",
        "sql-formatter": "^10.4.0",
        "sqlite3": "^5.1.4",
        "sucrase": "^3.29.0",
        "typescript": "^4.9.0"
    },
    "mocha": {
        "require": [
            "sucrase/register/ts"
        ],
        "spec": "src/**/*.test.ts",
        "timeout": 0
    },
    "nodemonConfig": {
        "verbose": true,
        "legacyWatch": true,
        "ignore": [
            "node_modules",
            "build"
        ],
        "watch": [
            "./"
        ],
        "exec": "npm test",
        "ext": "ts, js, jsx"
    },
    "dependencies": {
        "jsonschema": "^1.4.0",
        "pg-escape-browser": "^0.1.0",
        "sqlstring": "^2.3.3"
    }
}<|MERGE_RESOLUTION|>--- conflicted
+++ resolved
@@ -1,10 +1,6 @@
 {
     "name": "orma",
-<<<<<<< HEAD
-    "version": "1.0.194",
-=======
     "version": "1.0.195",
->>>>>>> 5c7528db
     "description": "A declarative relational syncronous orm",
     "main": "build/index.js",
     "scripts": {
