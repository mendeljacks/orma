--- conflicted
+++ resolved
@@ -1,7 +1,6 @@
-<<<<<<< HEAD
 import { expect } from 'chai'
 import { describe, test } from 'mocha'
-import { orma_schema } from '../../introspector/introspector'
+import { OrmaSchema } from '../../introspector/introspector'
 import { as_orma_schema } from '../query'
 import {
     apply_where_connected_macro,
@@ -54,7 +53,7 @@
 
     describe(get_upwards_connection_edges.name, () => {
         test('handles multiple entities', () => {
-            const schema: orma_schema = {
+            const schema: OrmaSchema = {
                 grandparents: {
                     id: {},
                 },
@@ -102,7 +101,7 @@
             })
         })
         test('handles multiple edges', () => {
-            const schema: orma_schema = {
+            const schema: OrmaSchema = {
                 parents: {
                     id: {},
                 },
@@ -148,7 +147,7 @@
             })
         })
         test('skips edges from an entity to itself', () => {
-            const schema: orma_schema = {
+            const schema: OrmaSchema = {
                 entity: {
                     id: {},
                     entity_id: {
@@ -502,491 +501,4 @@
             expect(query).to.deep.equal({})
         })
     })
-})
-=======
-// import { expect } from 'chai'
-// import { describe, test } from 'mocha'
-// import { orma_schema } from '../../introspector/introspector'
-// import { as_orma_schema } from '../query'
-// import {
-//     apply_where_connected_macro,
-//     get_upwards_connection_paths,
-// } from './where_connected_macro'
-
-// describe.only('where_connected_macro.ts', () => {
-//     const schema = as_orma_schema({
-//         grandparents: {
-//             id: {
-//                 not_null: true,
-//                 primary_key: true,
-//             },
-//         },
-//         parents: {
-//             id: {
-//                 not_null: true,
-//                 primary_key: true,
-//             },
-//             grandparent_id: {
-//                 references: {
-//                     grandparents: {
-//                         id: {},
-//                     },
-//                 },
-//             },
-//         },
-//         children: {
-//             id: {
-//                 not_null: true,
-//                 primary_key: true,
-//             },
-//             parent_id: {
-//                 references: {
-//                     parents: {
-//                         id: {},
-//                     },
-//                 },
-//             },
-//         },
-//     })
-
-//     describe(get_upwards_connection_paths.name, () => {
-//         test('generates nested paths', () => {
-//             const schema: orma_schema = {
-//                 grandparents: {
-//                     id: {},
-//                 },
-//                 parents: {
-//                     id: {},
-//                     grandparent_id: {
-//                         references: {
-//                             grandparents: {
-//                                 id: {},
-//                             },
-//                         },
-//                     },
-//                 },
-//                 children: {
-//                     id: {},
-//                     parent_id: {
-//                         references: {
-//                             parents: {
-//                                 id: {},
-//                             },
-//                         },
-//                     },
-//                 },
-//             }
-
-//             const connection_paths = get_upwards_connection_paths(schema)
-
-//             expect(connection_paths.children.grandparents).to.deep.equal([
-//                 [
-//                     {
-//                         from_entity: 'children',
-//                         from_field: 'parent_id',
-//                         to_entity: 'parents',
-//                         to_field: 'id',
-//                     },
-//                     {
-//                         from_entity: 'parents',
-//                         from_field: 'grandparent_id',
-//                         to_entity: 'grandparents',
-//                         to_field: 'id',
-//                     },
-//                 ],
-//             ])
-//         })
-//         test('handles mutiple ways to get to same entity', () => {
-//             const schema: orma_schema = {
-//                 grandparents: {
-//                     id: {},
-//                 },
-//                 parents_1: {
-//                     id: {},
-//                     grandparent_id: {
-//                         references: {
-//                             grandparents: {
-//                                 id: {},
-//                             },
-//                         },
-//                     },
-//                 },
-//                 parents_2: {
-//                     id: {},
-//                     grandparent_id: {
-//                         references: {
-//                             grandparents: {
-//                                 id: {},
-//                             },
-//                         },
-//                     },
-//                 },
-//                 children: {
-//                     id: {},
-//                     parent_1_id: {
-//                         references: {
-//                             parents_1: {
-//                                 id: {},
-//                             },
-//                         },
-//                     },
-//                     parent_2_id: {
-//                         references: {
-//                             parents_2: {
-//                                 id: {},
-//                             },
-//                         },
-//                     },
-//                 },
-//             }
-
-//             const connection_paths = get_upwards_connection_paths(schema)
-
-//             expect(connection_paths.children.grandparents).to.deep.equal([
-//                 [
-//                     {
-//                         from_entity: 'children',
-//                         from_field: 'parent_1_id',
-//                         to_entity: 'parents_1',
-//                         to_field: 'id',
-//                     },
-//                     {
-//                         from_entity: 'parents_1',
-//                         from_field: 'grandparent_id',
-//                         to_entity: 'grandparents',
-//                         to_field: 'id',
-//                     },
-//                 ],
-//                 [
-//                     {
-//                         from_entity: 'children',
-//                         from_field: 'parent_2_id',
-//                         to_entity: 'parents_2',
-//                         to_field: 'id',
-//                     },
-//                     {
-//                         from_entity: 'parents_2',
-//                         from_field: 'grandparent_id',
-//                         to_entity: 'grandparents',
-//                         to_field: 'id',
-//                     },
-//                 ],
-//             ])
-//         })
-//         test('ignores children', () => {
-//             const schema: orma_schema = {
-//                 parents: {
-//                     id: {},
-//                 },
-//                 children: {
-//                     id: {},
-//                     parent_id: {
-//                         references: {
-//                             parents: {
-//                                 id: {},
-//                             },
-//                         },
-//                     },
-//                 },
-//             }
-
-//             const connection_paths = get_upwards_connection_paths(schema)
-
-//             expect(connection_paths.parents).to.equal(undefined)
-//         })
-//     })
-//     describe.only(apply_where_connected_macro.name, () => {
-//         test('handles nested entities', () => {
-//             const query = {
-//                 $where_connected: [
-//                     {
-//                         $entity: 'grandparents',
-//                         $field: 'id',
-//                         $values: [1, 2],
-//                     },
-//                 ],
-//                 children: {
-//                     id: true,
-//                 },
-//             }
-
-//             apply_where_connected_macro(query, {
-//                 children: {
-//                     grandparents: [
-//                         [
-//                             {
-//                                 from_entity: 'children',
-//                                 from_field: 'parent_id',
-//                                 to_entity: 'parents',
-//                                 to_field: 'id',
-//                             },
-//                             {
-//                                 from_entity: 'parents',
-//                                 from_field: 'grandparent_id',
-//                                 to_entity: 'grandparents',
-//                                 to_field: 'id',
-//                             },
-//                         ],
-//                     ],
-//                 },
-//             })
-
-//             // @ts-ignore
-//             expect(query.children.$where).to.deep.equal({
-//                 $in: [
-//                     'parent_id',
-//                     {
-//                         $select: ['id'],
-//                         $from: 'parents',
-//                         $where: {
-//                             $in: [
-//                                 'grandparent_id',
-//                                 {
-//                                     $select: ['id'],
-//                                     $from: 'grandparents',
-//                                     $where: {
-//                                         $in: ['id', [1, 2]],
-//                                     },
-//                                 },
-//                             ],
-//                         },
-//                     },
-//                 ],
-//             })
-//         })
-//         test('handles nesting for tables without connection paths', () => {
-//             const query = {
-//                 $where_connected: [
-//                     {
-//                         $entity: 'grandparents',
-//                         $field: 'id',
-//                         $values: [1, 2],
-//                     },
-//                 ],
-//                 children: {
-//                     id: true,
-//                 },
-//             }
-
-//             apply_where_connected_macro(query, {})
-
-//             // @ts-ignore
-//             expect(query.children.$where).to.equal(undefined)
-//         })
-//         test('handles multiple connection paths', () => {
-//             const query = {
-//                 $where_connected: [
-//                     {
-//                         $entity: 'grandparents',
-//                         $field: 'id',
-//                         $values: [1, 2],
-//                     },
-//                 ],
-//                 children: {
-//                     id: true,
-//                 },
-//             }
-
-//             apply_where_connected_macro(query, {
-//                 children: {
-//                     grandparents: [
-//                         [
-//                             {
-//                                 from_entity: 'children',
-//                                 from_field: 'parent_1_id',
-//                                 to_entity: 'parents_1',
-//                                 to_field: 'id',
-//                             },
-//                             {
-//                                 from_entity: 'parents_1',
-//                                 from_field: 'grandparent_id',
-//                                 to_entity: 'grandparents',
-//                                 to_field: 'id',
-//                             },
-//                         ],
-//                         [
-//                             {
-//                                 from_entity: 'children',
-//                                 from_field: 'parent_2_id',
-//                                 to_entity: 'parents_2',
-//                                 to_field: 'id',
-//                             },
-//                             {
-//                                 from_entity: 'parents_2',
-//                                 from_field: 'grandparent_id',
-//                                 to_entity: 'grandparents',
-//                                 to_field: 'id',
-//                             },
-//                         ],
-//                     ],
-//                 },
-//             })
-
-//             // @ts-ignore
-//             expect(query.children.$where).to.deep.equal({
-//                 $and: [
-//                     {
-//                         $in: [
-//                             'parent_1_id',
-//                             {
-//                                 $select: ['id'],
-//                                 $from: 'parents_1',
-//                                 $where: {
-//                                     $in: [
-//                                         'grandparent_id',
-//                                         {
-//                                             $select: ['id'],
-//                                             $from: 'grandparents',
-//                                             $where: {
-//                                                 $in: ['id', [1, 2]],
-//                                             },
-//                                         },
-//                                     ],
-//                                 },
-//                             },
-//                         ],
-//                     },
-//                     {
-//                         $in: [
-//                             'parent_2_id',
-//                             {
-//                                 $select: ['id'],
-//                                 $from: 'parents_2',
-//                                 $where: {
-//                                     $in: [
-//                                         'grandparent_id',
-//                                         {
-//                                             $select: ['id'],
-//                                             $from: 'grandparents',
-//                                             $where: {
-//                                                 $in: ['id', [1, 2]],
-//                                             },
-//                                         },
-//                                     ],
-//                                 },
-//                             },
-//                         ],
-//                     },
-//                 ],
-//             })
-//         })
-//         test('combines with existing $where clause', () => {
-//             const query = {
-//                 $where_connected: [
-//                     {
-//                         $entity: 'parents',
-//                         $field: 'id',
-//                         $values: [1, 2],
-//                     },
-//                 ],
-//                 children: {
-//                     id: true,
-//                     $where: {
-//                         $eq: ['id', 13],
-//                     },
-//                 },
-//             }
-
-//             apply_where_connected_macro(query, {
-//                 children: {
-//                     parents: [
-//                         [
-//                             {
-//                                 from_entity: 'children',
-//                                 from_field: 'parent_id',
-//                                 to_entity: 'parents',
-//                                 to_field: 'id',
-//                             },
-//                         ],
-//                     ],
-//                 },
-//             })
-
-//             // @ts-ignore
-//             expect(query.children.$where).to.deep.equal({
-//                 $and: [
-//                     {
-//                         $eq: ['id', 13],
-//                     },
-//                     {
-//                         $in: [
-//                             'parent_id',
-//                             {
-//                                 $select: ['id'],
-//                                 $from: 'parents',
-//                                 $where: {
-//                                     $in: ['id', [1, 2]],
-//                                 },
-//                             },
-//                         ],
-//                     },
-//                 ],
-//             })
-//         })
-//         test('applies to $where $in clauses', () => {
-//             const query = {
-//                 $where_connected: [
-//                     {
-//                         $entity: 'parents',
-//                         $field: 'id',
-//                         $values: [1, 2],
-//                     },
-//                 ],
-//                 children: {
-//                     id: true,
-//                     $where: {
-//                         and: [
-//                             {
-//                                 $in: [
-//                                     'parent_id',
-//                                     {
-//                                         $select: ['id'],
-//                                         $from: 'parents',
-//                                     },
-//                                 ],
-//                             },
-//                         ],
-//                     },
-//                 },
-//             }
-
-//             apply_where_connected_macro(query, {
-//                 parents: {
-//                     grandparents: [
-//                         [
-//                             {
-//                                 from_entity: 'parents',
-//                                 from_field: 'grandparent_id',
-//                                 to_entity: 'grandparents',
-//                                 to_field: 'id',
-//                             },
-//                         ],
-//                     ],
-//                 },
-//             })
-
-//             // @ts-ignore
-//             expect(query.children.$where.and[0].$in[1].$where).to.deep.equal({
-//                 $in: [
-//                     'parent_id',
-//                     {
-//                         $select: ['id'],
-//                         $from: 'parents',
-//                         $where: {
-//                             $in: ['id', [1, 2]],
-//                         },
-//                     },
-//                 ],
-//             })
-//         })
-//         test.skip('skips regularly nested subqueries')
-//         test.skip('skips regularly nested $where $in clauses')
-//         test.skip('handles loops in the schema')
-//         test('handles no $where_connected', () => {
-//             const query = {}
-//             apply_where_connected_macro(query, {})
-//             expect(query).to.deep.equal({})
-//         })
-//     })
-// })
->>>>>>> a970378a
+})