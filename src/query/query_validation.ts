--- conflicted
+++ resolved
@@ -4,11 +4,8 @@
     get_all_edges,
     get_entity_names,
     get_field_names,
-<<<<<<< HEAD
     is_entity_name,
     is_field_name,
-=======
->>>>>>> a970378a
     is_parent_entity,
 } from '../helpers/schema_helpers'
 import { OrmaSchema } from '../introspector/introspector'
@@ -435,11 +432,7 @@
     })
 }
 
-<<<<<<< HEAD
-export const get_any_path_errors = (query: any, orma_schema: orma_schema) => {
-=======
 export const get_any_path_errors = (query: any, orma_schema: OrmaSchema) => {
->>>>>>> a970378a
     let all_errors: error_type[] = []
 
     deep_for_each(query, (value, path) => {
@@ -482,7 +475,7 @@
 
 export const validate_where_connected = (
     query: any,
-    orma_schema: orma_schema
+    orma_schema: OrmaSchema
 ) => {
     let errors: error_type[] = []
 
