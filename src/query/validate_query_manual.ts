--- conflicted
+++ resolved
@@ -161,13 +161,8 @@
 
 */
 
-<<<<<<< HEAD
-import { orma_schema } from "../introspector/introspector"
-import { get_real_entity_name, get_real_higher_entity_name } from "./query"
-=======
 import { OrmaSchema } from '../introspector/introspector'
-import { get_real_entity_name, get_real_parent_name } from './query'
->>>>>>> a970378a
+import { get_real_entity_name, get_real_higher_entity_name } from './query'
 import { is_subquery } from './query_helpers'
 
 export const validator = (query, schema): error_type[] => {
@@ -294,18 +289,13 @@
     }
 }
 
-<<<<<<< HEAD
-const ensure_field_exists = (val, path: (string | number)[], query, schema: orma_schema) => {
-    const parent_entity = get_real_higher_entity_name(path, query)
-=======
 const ensure_field_exists = (
     val,
     path: (string | number)[],
     query,
     schema: OrmaSchema
 ) => {
-    const parent_entity = get_real_parent_name(path, query)
->>>>>>> a970378a
+    const parent_entity = get_real_higher_entity_name(path, query)
     const original_field = val['$field']
     if (
         typeof original_field !== 'string' ||
