/**
 * This file contains pure functions which help parse orma schemas
 * @module
 */

<<<<<<< HEAD
import { OrmaSchema } from '../types/schema/schema_types'
=======
import { OrmaSchema } from '../introspector/introspector'
import { OrmaEntitySchema } from '../types/schema/schema_types'
>>>>>>> ff1c157d

export type Edge = {
    from_entity: string
    from_field: string
    to_entity: string
    to_field: string
}

/**
 * @returns a list of entities specified in the schema
 */
export const get_entity_names = (orma_schema: OrmaSchema) => {
    return Object.keys(orma_schema.$entities).filter(
        el => !is_reserved_keyword(el)
    )
}

/**
 * @returns a list of fields attatched to the given entity
 */
export const get_field_names = (
    entity_name: string,
    orma_schema: OrmaSchema
) => {
    return Object.keys(orma_schema.$entities?.[entity_name]?.$fields ?? {})
}

/**
 * @returns given an entity, returns true if the entity is in the schema
 */
export const is_entity_name = (entity_name, orma_schema: OrmaSchema) =>
    !!orma_schema?.$entities?.[entity_name]

export const is_field_name = (
    entity_name,
    field_name,
    orma_schema: OrmaSchema
) => !!orma_schema?.$entities?.[entity_name]?.$fields?.[field_name]

/**
 * Gets a list of edges from given entity -> parent entity
 */
export const get_parent_edges = (
    entity_name: string,
    orma_schema: OrmaSchema
): Edge[] => {
    const entity_schema =
        orma_schema.$entities[entity_name] ?? ({} as OrmaEntitySchema)
    const foreign_keys = entity_schema.$foreign_keys ?? []
    const edges = foreign_keys.map(foreign_key => ({
        from_entity: entity_name,
        from_field: foreign_key?.$fields?.[0],
        to_entity: foreign_key?.$references?.$entity,
        to_field: foreign_key?.$references?.$fields?.[0],
    }))
    return edges
}

/**
 * Swaps the 'from' and 'to' components of an edge
 */
export const reverse_edge = (edge: Edge): Edge => ({
    from_entity: edge.to_entity,
    from_field: edge.to_field,
    to_entity: edge.from_entity,
    to_field: edge.from_field,
})

/**
 * Gets a list of edges from given entity -> child entity
 */
export const get_child_edges = (
    entity_name: string,
    orma_schema: OrmaSchema
) => {
    const foreign_keys =
        orma_schema.$cache?.$reversed_foreign_keys?.[entity_name] ?? []
    const edges = foreign_keys.map(foreign_key => ({
        from_entity: entity_name,
        ...foreign_key,
    }))
    return edges
}

/**
 * Gets a list of edges from given entity -> parent or child entity
 */
export const get_all_edges = (entity_name, orma_schema) => {
    const parent_edges = get_parent_edges(entity_name, orma_schema)
    const child_edges = get_child_edges(entity_name, orma_schema)
    return [...parent_edges, ...child_edges]
}

/**
 * Returns true if the input is a reserved keyword, which means it starts with $ like $select or $or
 */
export const is_reserved_keyword = (keyword: any) => keyword?.[0] === '$'

/**
 * Gets possible parent or child edges between two tables that are immediate child/parent or parent/child
 */
export const get_direct_edges = (
    from_entity: string,
    to_entity: string,
    orma_schema: OrmaSchema
) => {
    const possible_edges = get_all_edges(from_entity, orma_schema)
    const edges = possible_edges.filter(el => el.to_entity === to_entity)
    return edges
}

/* just like get edges, but only returns one conenction between two directly connected tables.
 * This will throw an error if there is not exactly one edge
 */
export const get_direct_edge = (
    from_entity: string,
    to_entity: string,
    orma_schema: OrmaSchema,
    foreign_key_override: string[] | undefined = undefined
) => {
    const parent_edges = get_parent_edges(from_entity, orma_schema).filter(
        el => el.to_entity === to_entity
    )
    const child_edges = get_child_edges(from_entity, orma_schema).filter(
        el => el.to_entity === to_entity
    )

    const filtered_parent_edges = foreign_key_override
        ? parent_edges.filter(
              edge => edge.from_field === foreign_key_override[0]
          )
        : parent_edges

    const filtered_child_edges = foreign_key_override
        ? child_edges.filter(edge => edge.to_field === foreign_key_override[0])
        : child_edges

    const edges = [...filtered_parent_edges, ...filtered_child_edges]

    if (edges.length !== 1) {
        throw Error(
            `Did not find exactly one edge from ${from_entity} to ${to_entity}`
        )
    }

    return edges[0]
}

/**
 * returns a list of edges which, when traversed one after the other, connect the first given entity to the last.
 * The total length of the edge_path will be `entities.length - 1`.
 * This function will throw an error if there is more than one edge between any two tables in the entity list
 * @param entities a list of directly connected entities
 */
export const get_edge_path = (
    entities: string[],
    orma_schema: OrmaSchema
): Edge[] => {
    if (entities.length <= 1) {
        return []
    }

    const edge_path = entities.flatMap((entity, i) => {
        if (i === 0) {
            // if (tables.length === 1) {
            //     return { root: table, to_table: table }
            // } else {
            //     return []
            // }
            return []
        }

        const from_entity = entities[i - 1]
        const to_entity = entities[i]

        const edge = get_direct_edge(from_entity, to_entity, orma_schema)

        return edge
    })

    return edge_path
}

/**
 * Returns true if entity1 is a parent of entity2
 */
export const is_parent_entity = (
    entity1: string,
    entity2: string,
    orma_schema: OrmaSchema
) => {
    const edges = get_child_edges(entity1, orma_schema)
    return edges.some(edge => edge.to_entity === entity2)
}

/**
 * Gets a list of field names which have been marked as primary keys. More than one result indicates a compound primary key
 */
export const get_primary_keys = (
    entity_name: string,
    orma_schema: OrmaSchema
) => {
    const primary_key_fields =
        orma_schema.$entities[entity_name].$primary_key?.$fields

    return primary_key_fields
}

/**
 * Gets a list of field names which have been marked as unique, grouped into arrays to include indexes with
 * multiple fields. Optionally excludes nullable unique fields.
 *
 * @example
 * return [
 *   ['unique_field'],
 *   ['primary_key_field'],
 *   ['compound_unique_field1', 'compound_unique_field2']
 * ]
 */
export const get_unique_field_groups = (
    entity_name: string,
    exclude_nullable: boolean,
    orma_schema: OrmaSchema
): string[][] => {
    const unique_keys = orma_schema.$entities[entity_name]?.$unique_keys ?? []
    const unique_field_groups = unique_keys
        .filter(unique_key => {
            if (exclude_nullable) {
                const all_fields_non_nullable = unique_key.$fields?.every(
                    field => {
                        const field_schema =
                            orma_schema.$entities[entity_name].$fields?.[field]
                        return field_schema?.$not_null
                    }
                )

                return all_fields_non_nullable
            } else {
                return true
            }
        })
        .map(unique_key => unique_key.$fields)

    return unique_field_groups as string[][]
}

export const field_exists = (
    entity: string,
    field: string | number,
    schema: OrmaSchema
) => {
    return !!schema.$entities[entity]?.$fields?.[field]
}

/**
 * Returns true if a field is required to be initially provided by the user. Any field with a default is not required,
 * which includes nullable fields which default to null.
 */
export const is_required_field = (
    entity: string,
    field: string,
    schema: OrmaSchema
) => {
    const field_schema = schema?.$entities?.[entity]?.$fields?.[field]
    const is_required =
        !!field_schema.$not_null &&
        !field_schema.$default &&
        !field_schema.$auto_increment
    return is_required
}

export const get_field_is_nullable = (
    schema: OrmaSchema,
    entity: string,
    field: string
) => {
    const field_schema = schema?.$entities?.[entity]?.$fields?.[field]
    const is_nullable = !field_schema?.$not_null
    return is_nullable
}

export const get_parent_edges_for_field = (
    entity: string,
    field: string,
    orma_schema: OrmaSchema
) => {
    const parent_edges = get_parent_edges(entity, orma_schema)
    const matching_edges = parent_edges.filter(el => el.from_field === field)
    return matching_edges
}

export const get_field_schema = (
    schema: OrmaSchema,
    entity: string,
    field: string
) => {
    const field_schema = schema?.$entities?.[entity]?.$fields?.[field]
    return field_schema
}

export const can_have_guid = (
    schema: OrmaSchema,
    entity: string,
    field: string
) => {
    const is_primary_key =
        schema?.$entities?.[entity]?.$primary_key?.$fields?.includes(field)
    const foreign_keys = schema?.$entities?.[entity]?.$foreign_keys ?? []
    const is_foreign_key = foreign_keys.some(el => el.$fields?.includes(field))

    return is_primary_key || is_foreign_key
}<|MERGE_RESOLUTION|>--- conflicted
+++ resolved
@@ -3,12 +3,7 @@
  * @module
  */
 
-<<<<<<< HEAD
 import { OrmaSchema } from '../types/schema/schema_types'
-=======
-import { OrmaSchema } from '../introspector/introspector'
-import { OrmaEntitySchema } from '../types/schema/schema_types'
->>>>>>> ff1c157d
 
 export type Edge = {
     from_entity: string
@@ -56,7 +51,8 @@
     orma_schema: OrmaSchema
 ): Edge[] => {
     const entity_schema =
-        orma_schema.$entities[entity_name] ?? ({} as OrmaEntitySchema)
+        orma_schema.$entities[entity_name] ??
+        ({} as OrmaSchema['$entities'][string])
     const foreign_keys = entity_schema.$foreign_keys ?? []
     const edges = foreign_keys.map(foreign_key => ({
         from_entity: entity_name,
