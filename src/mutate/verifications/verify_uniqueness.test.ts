import { describe, test } from 'mocha'
import { OrmaSchema } from '../../types/schema/schema_types'
import {
    get_database_uniqueness_errors,
    get_duplicate_record_indices,
    get_mutation_uniqueness_errors,
    get_unique_verification_errors,
    get_verify_uniqueness_query,
} from './verify_uniqueness'
import { expect } from 'chai'
<<<<<<< HEAD
import { MutationPiece, MutationPlan } from '../plan/mutation_plan'
import { global_test_schema } from '../../helpers/tests/global_test_schema'

describe('verify_uniqueness.ts', () => {
    // const global_test_schema: OrmaSchema = {
    //     $entities: {
    //         users: {
    //             $fields: {
    //                 id: { primary_key: true, not_null: true },
    //                 first_name: { not_null: true },
    //                 last_name: { not_null: true },
    //                 email: { not_null: true },
    //                 age: {},
    //             },
    //             $database_type: 'mysql',
    //             $indexes: [
    //                 {
    //                     index_name: 'unique',
    //                     fields: ['first_name', 'last_name'],
    //                     is_unique: true,
    //                 },
    //                 {
    //                     index_name: 'unique2',
    //                     fields: ['email'],
    //                     is_unique: true,
    //                 },
    //             ],
    //         },
    //         addresses: {
    //             $fields: {
    //                 id: { primary_key: true, not_null: true },
    //                 line_1: { not_null: true },
    //                 description: {},
    //             },
    //             $database_type: 'mysql',
    //             $indexes: [
    //                 {
    //                     index_name: 'unique',
    //                     fields: ['line_1'],
    //                     is_unique: true,
    //                 },
    //             ],
    //         },
    //     },
    // }
=======
import {
    get_mutation_plan,
    MutationPiece,
    MutationPlan,
} from '../plan/mutation_plan'
import { apply_inherit_operations_macro } from '../macros/inherit_operations_macro'
import { apply_guid_inference_macro } from '../macros/guid_inference_macro'

describe('verify_uniqueness.ts', () => {
    const orma_schema: OrmaSchema = {
        $entities: {
            users: {
                $fields: {
                    id: { primary_key: true, not_null: true },
                    first_name: { not_null: true },
                    last_name: { not_null: true },
                    email: { not_null: true },
                    age: {},
                },
                $database_type: 'mysql',
                $indexes: [
                    {
                        index_name: 'unique',
                        fields: ['first_name', 'last_name'],
                        is_unique: true,
                    },
                    {
                        index_name: 'unique2',
                        fields: ['email'],
                        is_unique: true,
                    },
                ],
            },
            products: {
                $fields: {
                    id: { primary_key: true, not_null: true },
                    title: { not_null: true },
                    description: {},
                },
                $database_type: 'mysql',
                $indexes: [
                    {
                        index_name: 'unique',
                        fields: ['title'],
                        is_unique: true,
                    },
                ],
            },
            variants: {
                $fields: {
                    id: { primary_key: true, not_null: true }
                },
                $database_type: 'mysql',
            }
        },
    }
>>>>>>> c959786a

    describe(get_verify_uniqueness_query.name, () => {
        // test.only('test case', async () => {
        //     const mutation = {
        //         $operation: 'create',
        //         products: [
        //             { title: '1', variants: [{ sku: 'test' }] },
        //             { title: '2', variants: [{ sku: 'test' }] },
        //         ],
        //     }

        //     apply_inherit_operations_macro(mutation)
        //     const plan = get_mutation_plan(
        //         mutation,
        //         orma_schema as any as OrmaSchema
        //     )
        //     const errors = await get_unique_verification_errors(
        //         orma_schema,
        //         ((a) => {
        //             return [[]]
        //         }) as any,
        //         plan
        //     )
        //     return errors
        // })
        test('searches unique key', () => {
            const mutation_pieces_by_entity: Record<string, MutationPiece[]> = {
                posts: [
                    {
                        path: ['posts', 0],
                        record: {
                            $operation: 'update',
                            id: 12,
                            title: 'hi',
                        },
                    },
                ],
            }

            const result = get_verify_uniqueness_query(
                global_test_schema,
                mutation_pieces_by_entity
            )

            expect(result).to.deep.equal({
                posts: {
                    id: true,
                    title: true,
                    $where: {
                        $eq: ['title', { $escape: 'hi' }],
                    },
                },
            })
        })
        test('searches combo unique', () => {
            const mutation_pieces_by_entity: Record<string, MutationPiece[]> = {
                users: [
                    {
                        path: ['users'],
                        record: {
                            $operation: 'update',
                            id: 12,
                            email: 'a@a.com',
                            first_name: 'john', // combo unique
                            last_name: 'smith', // combo unique
                            age: 20,
                        },
                    },
                ],
            }

            const result = get_verify_uniqueness_query(
                global_test_schema,
                mutation_pieces_by_entity
            )

            expect(result).to.deep.equal({
                users: {
                    id: true,
                    first_name: true,
                    last_name: true,
                    email: true,
                    $where: {
                        $or: [
                            {
                                $eq: ['email', { $escape: 'a@a.com' }],
                            },
                            {
                                $and: [
                                    {
                                        $eq: [
                                            'first_name',
                                            { $escape: 'john' },
                                        ],
                                    },
                                    {
                                        $eq: [
                                            'last_name',
                                            { $escape: 'smith' },
                                        ],
                                    },
                                ],
                            },
                        ],
                    },
                },
            })
        })
        test('only updates and creates', () => {
            const mutation_pieces_by_entity: Record<string, MutationPiece[]> = {
                posts: [
                    {
                        $operation: 'update',
                        id: 12,
                        title: 'hi',
                    },
                    {
                        $operation: 'delete',
                        id: 13,
                        title: 'as',
                    },
                    {
                        $operation: 'create',
                        id: 14,
                        user_id: 1,
                        title: '123',
                    },
                ].map((el, i) => ({
                    path: ['categories', i],
                    record: el,
                })) as MutationPiece[],
            }

            const result = get_verify_uniqueness_query(
                global_test_schema,
                mutation_pieces_by_entity
            )

            expect(result).to.deep.equal({
                posts: {
                    id: true,
                    title: true,
                    $where: {
                        $or: [
                            {
                                $eq: ['id', { $escape: 14 }],
                            },
                            {
                                $eq: ['title', { $escape: 'hi' }],
                            },
                            {
                                $eq: ['title', { $escape: '123' }],
                            },
                        ],
                    },
                },
            })
        })
        test('handles no unique fields', () => {
            const mutation_pieces_by_entity: Record<string, MutationPiece[]> = {
                posts: [
                    {
                        $operation: 'update',
                        // not used as a unique field since it is the identifying field and so is not being edited
                        title: 'hi',
                        views: 123,
                    },
                ].map((el, i) => ({
                    path: ['posts', i],
                    record: el,
                })) as MutationPiece[],
            }

            const result = get_verify_uniqueness_query(
                global_test_schema,
                mutation_pieces_by_entity
            )

            expect(result).to.deep.equal({})
        })
        test('handles part of combo unique', () => {
            const mutation_pieces_by_entity: Record<string, MutationPiece[]> = {
                users: [
                    {
                        $operation: 'update',
                        // changing first_name can cause a unique constraint to be violated,
                        // even though it is a combo unique with last_name. To check this though,
                        // we have to fetch both first_name and last_name
                        id: 1,
                        first_name: 'john',
                    },
                ].map((el, i) => ({
                    path: ['users', i],
                    record: el,
                })) as MutationPiece[],
            }

            const result = get_verify_uniqueness_query(
                global_test_schema,
                mutation_pieces_by_entity
            )

            expect(result).to.deep.equal({
                users: {
                    id: true,
                    email: true,
                    first_name: true,
                    last_name: true,
                    $where: {
                        $eq: ['first_name', { $escape: 'john' }],
                    },
                },
            })
        })
        test('handles combo unique', () => {
            const mutation_pieces_by_entity: Record<string, MutationPiece[]> = {
                users: [
                    {
                        $operation: 'update',
                        id: 1,
                        first_name: 'john',
                        last_name: 'smith',
                    },
                ].map((el, i) => ({
                    path: ['users', i],
                    record: el,
                })) as MutationPiece[],
            }

            const result = get_verify_uniqueness_query(
                global_test_schema,
                mutation_pieces_by_entity
            )

            expect(result).to.deep.equal({
                users: {
                    id: true,
                    email: true,
                    first_name: true,
                    last_name: true,
                    $where: {
                        $and: [
                            {
                                $eq: ['first_name', { $escape: 'john' }],
                            },
                            {
                                $eq: ['last_name', { $escape: 'smith' }],
                            },
                        ],
                    },
                },
            })
        })
        test('ignores $guid', () => {
            const mutation_pieces_by_entity: Record<string, MutationPiece[]> = {
                users: [
                    {
                        $operation: 'create',
                        id: { $guid: 1 },
                        email: 'a@a.com',
                        first_name: { $guid: 1 },
                        last_name: 'smith',
                    },
                ].map((el, i) => ({
                    path: ['users', i],
                    record: el,
                })) as MutationPiece[],
            }

            const result = get_verify_uniqueness_query(
                global_test_schema,
                mutation_pieces_by_entity
            )

            expect(result).to.deep.equal({
                users: {
                    id: true,
                    email: true,
                    first_name: true,
                    last_name: true,
                    $where: {
                        $or: [
                            {
                                $eq: ['email', { $escape: 'a@a.com' }],
                            },
                            {
                                $eq: ['last_name', { $escape: 'smith' }],
                            },
                        ],
                    },
                },
            })
        })
        test('searches multiple entities and fields', () => {
            const mutation_pieces_by_entity: Record<string, MutationPiece[]> = {
                posts: [
                    {
                        $operation: 'update',
                        id: 1,
                        title: 'title 1',
                    },
                    {
                        $operation: 'update',
                        id: 2,
                        title: 'title 2',
                    },
                ].map((el, i) => ({
                    path: ['posts', i],
                    record: el,
                })) as MutationPiece[],
                users: [
                    {
                        $operation: 'update',
                        id: 11,
                        email: 'a@a.com',
                    },
                ].map((el, i) => ({
                    path: ['users', i],
                    record: el,
                })) as MutationPiece[],
            }

            const result = get_verify_uniqueness_query(
                global_test_schema,
                mutation_pieces_by_entity
            )

            expect(result).to.deep.equal({
                posts: {
                    id: true,
                    title: true,
                    $where: {
                        $or: [
                            {
                                $eq: ['title', { $escape: 'title 1' }],
                            },
                            {
                                $eq: ['title', { $escape: 'title 2' }],
                            },
                        ],
                    },
                },
                users: {
                    id: true,
                    first_name: true,
                    last_name: true,
                    email: true,
                    $where: {
                        $eq: ['email', { $escape: 'a@a.com' }],
                    },
                },
            })
        })
    })
    describe(get_duplicate_record_indices.name, () => {
        test('gets duplicates', () => {
            const records1 = [
                {
                    field1: 'a',
                    field2: 'b',
                    field3: 'c',
                },
                {
                    field1: 'a',
                    field2: 'x',
                },
            ]
            const records2 = [
                {
                    field1: 'x',
                    field2: 'b',
                },
                {
                    field1: 'a',
                    field2: 'b',
                },
            ]

            const result = get_duplicate_record_indices(records1, records2, [
                'field1',
                'field2',
            ])

            expect(result).to.deep.equal([[0, 1]])
        })
        test('works for no duplicates', () => {
            const records1 = [
                {
                    field1: 'a',
                },
            ]
            const records2 = []

            const result = get_duplicate_record_indices(records1, records2, [
                'field1',
                'field2',
            ])

            expect(result).to.deep.equal([])
        })
    })
    describe(get_database_uniqueness_errors.name, () => {
        test('gets uniqueness errors', () => {
            const mutation_pieces_by_entity: Record<string, MutationPiece[]> = {
                users: [
                    {
                        path: ['users', 0],
                        record: {
                            $operation: 'update',
                            id: 12,
                            email: 'a',
                        },
                    },
                ],
                categories: [
                    {
                        path: ['categories', 0],
                        record: {
                            $operation: 'update',
                            id: 13,
                            label: 'hi',
                        },
                    },
                ],
            }

            const database_records_by_entity = {
                users: [
                    {
                        id: 12,
                        email: 'a',
                    },
                ],
                categories: [
                    {
                        id: 13,
                        label: 'hi',
                    },
                ],
            }

            const errors = get_database_uniqueness_errors(
                global_test_schema,
                mutation_pieces_by_entity,
                database_records_by_entity
            )

            const paths = errors.map(error => error.path)
            expect(paths).to.deep.equal([
                ['users', 0],
                ['categories', 0],
            ])
        })
        test('does not generate an error for identifying keys on update', () => {
            const mutation_pieces_by_entity: Record<string, MutationPiece[]> = {
                addresses: [
                    {
                        path: ['addresses', 0],
                        record: {
                            $operation: 'update',
                            id: 12,
                            line_1: 'a',
                        },
                    },
                    {
                        path: ['addresses', 0],
                        record: {
                            $operation: 'create',
                            id: 12,
                            line_1: 'c',
                        },
                    },
                ],
            }

            const database_records_by_entity = {
                addresses: [
                    {
                        id: 12,
                        line_1: 'b',
                    },
                ],
            }

            const errors = get_database_uniqueness_errors(
                global_test_schema,
                mutation_pieces_by_entity,
                database_records_by_entity
            )

            expect(errors.length).to.equal(1)
        })
        test('does not generate an error for only part of a combo unique', () => {
            const mutation_pieces_by_entity: Record<string, MutationPiece[]> = {
                users: [
                    {
                        path: ['users', 0],
                        record: {
                            $operation: 'update',
                            id: 12,
                            first_name: 'john',
                            last_name: 'a',
                        },
                    },
                ],
            }

            const database_records_by_entity = {
                users: [
                    {
                        id: 12,
                        first_name: 'john',
                        last_name: 'b',
                    },
                ],
            }

            const errors = get_database_uniqueness_errors(
                global_test_schema,
                mutation_pieces_by_entity,
                database_records_by_entity
            )

            expect(errors.length).to.equal(0)
        })
        test('does not generate an error for nulls', () => {
            const mutation_pieces_by_entity: Record<string, MutationPiece[]> = {
                users: [
                    {
                        path: ['users', 0],
                        record: {
                            $operation: 'update',
                            id: 12,
                            email: null,
                        },
                    },
                ],
            }

            const database_records_by_entity = {
                users: [
                    {
                        id: 12,
                        email: null,
                    },
                ],
            }

            const errors = get_database_uniqueness_errors(
                global_test_schema,
                mutation_pieces_by_entity,
                database_records_by_entity
            )

            expect(errors.length).to.equal(0)
        })
        test('does not generate an error for nulls', () => {
            const mutation_pieces_by_entity: Record<string, MutationPiece[]> = {
                users: [
                    {
                        path: ['users', 0],
                        record: {
                            $operation: 'update',
                            id: 12,
                            email: {},
                        },
                    },
                ],
            }

            const database_records_by_entity = {
                users: [
                    {
                        id: 12,
                        email: null,
                    },
                ],
            }

            const errors = get_database_uniqueness_errors(
                global_test_schema,
                mutation_pieces_by_entity,
                database_records_by_entity
            )

            expect(errors.length).to.equal(0)
        })
    })
    describe(get_mutation_uniqueness_errors.name, () => {
        test('gets uniqueness errors', () => {
            const mutation_pieces_by_entity: Record<string, MutationPiece[]> = {
                users: [
                    {
                        record: {
                            $operation: 'update',
                            id: 12,
                            first_name: 'john',
                            last_name: 'smith',
                        },
                        path: ['users', 0],
                    },
                    {
                        record: {
                            $operation: 'update',
                            id: 13,
                            first_name: 'john',
                            last_name: 'doe',
                        },
                        path: ['users', 1],
                    },
                    {
                        record: {
                            $operation: 'update',
                            id: 14,
                            first_name: 'john',
                            last_name: 'smith',
                        },
                        path: ['users', 2],
                    },
                ],
                addresses: [
                    {
                        record: {
                            $operation: 'update',
                            id: 13,
                            line_1: 'hi',
                        },
                        path: ['addresses', 0],
                    },
                ],
            }

            const errors = get_mutation_uniqueness_errors(
                global_test_schema,
                mutation_pieces_by_entity
            )

            expect(errors.length).to.equal(2)
        })
        test('ignores same identifying keys', () => {
            // same identifying key is technically a bit ambiguous but is allowed because it wont generate an sql error
            const mutation_pieces_by_entity: Record<string, MutationPiece[]> = {
                users: [
                    {
                        record: {
                            $operation: 'update',
                            id: 12,
                        },
                        path: ['users', 0],
                    },
                    {
                        record: {
                            $operation: 'update',
                            id: 12,
                        },
                        path: ['users', 1],
                    },
                ],
            }

            const errors = get_mutation_uniqueness_errors(
                global_test_schema,
                mutation_pieces_by_entity
            )

            expect(errors.length).to.equal(0)
        })
        test('ignores objects', () => {
            const mutation_pieces_by_entity: Record<string, MutationPiece[]> = {
                users: [
                    {
                        record: {
                            $operation: 'update',
                            id: 12,
                            email: [{}],
                        },
                        path: ['users', 0],
                    },
                    {
                        record: {
                            $operation: 'update',
                            id: 12,
                            email: [{}],
                        },
                        path: ['users', 1],
                    },
                ],
            }

            const errors = get_mutation_uniqueness_errors(
                global_test_schema,
                mutation_pieces_by_entity
            )

            expect(errors.length).to.equal(0)
        })
    })
})<|MERGE_RESOLUTION|>--- conflicted
+++ resolved
@@ -1,142 +1,16 @@
+import { expect } from 'chai'
 import { describe, test } from 'mocha'
-import { OrmaSchema } from '../../types/schema/schema_types'
+import { global_test_schema } from '../../helpers/tests/global_test_schema'
+import { MutationPiece } from '../plan/mutation_plan'
 import {
     get_database_uniqueness_errors,
     get_duplicate_record_indices,
     get_mutation_uniqueness_errors,
-    get_unique_verification_errors,
     get_verify_uniqueness_query,
 } from './verify_uniqueness'
-import { expect } from 'chai'
-<<<<<<< HEAD
-import { MutationPiece, MutationPlan } from '../plan/mutation_plan'
-import { global_test_schema } from '../../helpers/tests/global_test_schema'
 
 describe('verify_uniqueness.ts', () => {
-    // const global_test_schema: OrmaSchema = {
-    //     $entities: {
-    //         users: {
-    //             $fields: {
-    //                 id: { primary_key: true, not_null: true },
-    //                 first_name: { not_null: true },
-    //                 last_name: { not_null: true },
-    //                 email: { not_null: true },
-    //                 age: {},
-    //             },
-    //             $database_type: 'mysql',
-    //             $indexes: [
-    //                 {
-    //                     index_name: 'unique',
-    //                     fields: ['first_name', 'last_name'],
-    //                     is_unique: true,
-    //                 },
-    //                 {
-    //                     index_name: 'unique2',
-    //                     fields: ['email'],
-    //                     is_unique: true,
-    //                 },
-    //             ],
-    //         },
-    //         addresses: {
-    //             $fields: {
-    //                 id: { primary_key: true, not_null: true },
-    //                 line_1: { not_null: true },
-    //                 description: {},
-    //             },
-    //             $database_type: 'mysql',
-    //             $indexes: [
-    //                 {
-    //                     index_name: 'unique',
-    //                     fields: ['line_1'],
-    //                     is_unique: true,
-    //                 },
-    //             ],
-    //         },
-    //     },
-    // }
-=======
-import {
-    get_mutation_plan,
-    MutationPiece,
-    MutationPlan,
-} from '../plan/mutation_plan'
-import { apply_inherit_operations_macro } from '../macros/inherit_operations_macro'
-import { apply_guid_inference_macro } from '../macros/guid_inference_macro'
-
-describe('verify_uniqueness.ts', () => {
-    const orma_schema: OrmaSchema = {
-        $entities: {
-            users: {
-                $fields: {
-                    id: { primary_key: true, not_null: true },
-                    first_name: { not_null: true },
-                    last_name: { not_null: true },
-                    email: { not_null: true },
-                    age: {},
-                },
-                $database_type: 'mysql',
-                $indexes: [
-                    {
-                        index_name: 'unique',
-                        fields: ['first_name', 'last_name'],
-                        is_unique: true,
-                    },
-                    {
-                        index_name: 'unique2',
-                        fields: ['email'],
-                        is_unique: true,
-                    },
-                ],
-            },
-            products: {
-                $fields: {
-                    id: { primary_key: true, not_null: true },
-                    title: { not_null: true },
-                    description: {},
-                },
-                $database_type: 'mysql',
-                $indexes: [
-                    {
-                        index_name: 'unique',
-                        fields: ['title'],
-                        is_unique: true,
-                    },
-                ],
-            },
-            variants: {
-                $fields: {
-                    id: { primary_key: true, not_null: true }
-                },
-                $database_type: 'mysql',
-            }
-        },
-    }
->>>>>>> c959786a
-
     describe(get_verify_uniqueness_query.name, () => {
-        // test.only('test case', async () => {
-        //     const mutation = {
-        //         $operation: 'create',
-        //         products: [
-        //             { title: '1', variants: [{ sku: 'test' }] },
-        //             { title: '2', variants: [{ sku: 'test' }] },
-        //         ],
-        //     }
-
-        //     apply_inherit_operations_macro(mutation)
-        //     const plan = get_mutation_plan(
-        //         mutation,
-        //         orma_schema as any as OrmaSchema
-        //     )
-        //     const errors = await get_unique_verification_errors(
-        //         orma_schema,
-        //         ((a) => {
-        //             return [[]]
-        //         }) as any,
-        //         plan
-        //     )
-        //     return errors
-        // })
         test('searches unique key', () => {
             const mutation_pieces_by_entity: Record<string, MutationPiece[]> = {
                 posts: [
