--- conflicted
+++ resolved
@@ -1,9 +1,5 @@
-<<<<<<< HEAD
-import { get_difference } from '../helpers/helpers'
+import { array_equals, get_difference } from '../helpers/helpers'
 import { lir_join } from '../helpers/lir_join'
-=======
-import { array_equals, get_difference } from '../helpers/helpers'
->>>>>>> 840fb5d3
 import { get_all_edges } from '../helpers/schema_helpers'
 import {
     get_mutation_batches,
@@ -26,6 +22,8 @@
     const old_entities = Object.keys(old_schema.$entities)
     const new_entities = Object.keys(new_schema.$entities)
 
+    const entities_to_create = get_difference(new_entities, old_entities)
+
     const {
         left: removed_entities,
         inner: updated_entities,
@@ -59,7 +57,7 @@
     const sqlite_create_index_statements = entities_to_create.flatMap(entity =>
         get_create_index_statements_for_sqlite(
             entity,
-            final_schema.$entities[entity]
+            new_schema.$entities[entity]
         )
     )
 
@@ -133,13 +131,13 @@
         Object.keys(entity_schema.$fields).map(field_name => {
             const field_schema = entity_schema.$fields[field_name]
             // For sqlite to do auto incrementing, we need the magic INTEGER PRIMARY KEY
-            // type. Having UNSIGNED or a precision like INTEGER(10) will cause it to 
+            // type. Having UNSIGNED or a precision like INTEGER(10) will cause it to
             // not auto increment.
             if (database_type === 'sqlite' && field_schema.$auto_increment) {
                 return {
                     $name: field_name,
                     $data_type: 'int',
-                    $auto_increment: true
+                    $auto_increment: true,
                 }
             } else {
                 return {
@@ -185,21 +183,6 @@
     }
 }
 
-<<<<<<< HEAD
-const get_definitions = (
-    entity_name: string,
-    entity_schema: OrmaSchema['$entities'][string]
-) => {
-    const fields: FieldDefinition[] =
-        Object.keys(entity_schema.$fields).map(field_name => ({
-            $name: field_name,
-            ...entity_schema.$fields[field_name],
-        })) ?? []
-
-    const primary_key: ConstraintDefinition = {
-        $constraint: 'primary_key',
-        ...entity_schema.$primary_key,
-=======
 /**
  * Unlike literally everything else like table options, fields, constraints, foreign keys etc,
  * SQLite insists that indexes are created using a completely separate CREATE INDEX syntax.
@@ -212,7 +195,6 @@
     if (entity_schema.$database_type !== 'sqlite') {
         // indexes handled in the create statement for non-sqlite
         return []
->>>>>>> 840fb5d3
     }
 
     const indexes: IndexDefinition[] =
@@ -221,7 +203,36 @@
             ...el,
         })) ?? []
 
-<<<<<<< HEAD
+    return indexes.map(index => ({
+        $create_index: index.$name,
+        $on: {
+            $entity: entity_name,
+            $fields: index.$fields,
+        },
+    }))
+}
+
+const get_definitions = (
+    entity_name: string,
+    entity_schema: OrmaSchema['$entities'][string]
+) => {
+    const fields: FieldDefinition[] =
+        Object.keys(entity_schema.$fields).map(field_name => ({
+            $name: field_name,
+            ...entity_schema.$fields[field_name],
+        })) ?? []
+
+    const primary_key: ConstraintDefinition = {
+        $constraint: 'primary_key',
+        ...entity_schema.$primary_key,
+    }
+
+    const indexes: IndexDefinition[] =
+        entity_schema?.$indexes?.map(el => ({
+            ...(el.$index ? { $index: el.$index } : { $index: true }),
+            ...el,
+        })) ?? []
+
     const unique_keys: ConstraintDefinition[] =
         entity_schema?.$unique_keys?.map(el => ({
             $constraint: 'unique_key',
@@ -270,38 +281,25 @@
             },
         ],
     }
-=======
-    return indexes.map(index => ({
-        $create_index: index.$name,
-        $on: {
-            $entity: entity_name,
-            $fields: index.$fields,
-        },
-    }))
->>>>>>> 840fb5d3
 }
 
 const get_sorted_create_table_statements = (
-    new_schema: OrmaSchema,
+    final_schema: OrmaSchema,
     create_statements: (RegularCreateStatement | AlterStatement)[]
 ) => {
     // we make a fake mutation, which allows us to use the mutation planner to order our statements.
     const mutation_pieces: MutationPiece[] = create_statements.map(
         (statement, i) => {
-<<<<<<< HEAD
             const entity =
                 '$create_table' in statement
                     ? statement.$create_table
                     : statement.$alter_table
-            const edges = get_all_edges(entity, new_schema)
-=======
-            const entity = statement.$create_table
             // remove self-referencing foreign keys, since they dont affect insertion order
             // and would make this more complicated if included
+
             const edges = get_all_edges(entity, final_schema).filter(
                 el => el.from_entity !== el.to_entity
             )
->>>>>>> 840fb5d3
 
             // we set all foreign key and primary keys to the value 1, since this will result in the strongest
             // ordering when passed to the mutation planner
@@ -322,7 +320,7 @@
         }
     )
 
-    const mutation_plan = get_mutation_batches(new_schema, mutation_pieces)
+    const mutation_plan = get_mutation_batches(final_schema, mutation_pieces)
     const sorted_statements = mutation_plan.mutation_pieces.map(
         ({ record }) => create_statements[record.$_statement_index]
     )
